--- conflicted
+++ resolved
@@ -17,751 +17,7 @@
 # You should have received a copy of the GNU Lesser General Public License
 # along with DOLFIN. If not, see <http://www.gnu.org/licenses/>.
 
-<<<<<<< HEAD
-__all__ = ["LinearVariationalProblem",
-           "LinearVariationalSolver",
-           "NonlinearVariationalProblem",
-           "NonlinearVariationalSolver",
-           "solve",
-           "assemble"]
-
-import numpy
-import ufl
-from copy import copy
-
-from pyop2 import op2
-from pyop2.exceptions import MapValueError
-from pyop2.logger import progress, INFO, warning, RED
-from pyop2.profiling import timed_region, timed_function
-
-import assembly_cache
-import assemble_expressions
-import ffc_interface
-import function
-import functionspace
-import matrix
-import ufl_expr
-from petsc import PETSc
-
-
-class NonlinearVariationalProblem(object):
-    """Nonlinear variational problem F(u; v) = 0."""
-
-    def __init__(self, F, u, bcs=None, J=None,
-                 Jp=None,
-                 form_compiler_parameters=None):
-        """
-        :param F: the nonlinear form
-        :param u: the :class:`.Function` to solve for
-        :param bcs: the boundary conditions (optional)
-        :param J: the Jacobian J = dF/du (optional)
-        :param Jp: a form used for preconditioning the linear system,
-                 optional, if not supplied then the Jacobian itself
-                 will be used.
-        :param dict form_compiler_parameters: parameters to pass to the form
-            compiler (optional)
-        """
-
-        # Extract and check arguments
-        u = _extract_u(u)
-        bcs = _extract_bcs(bcs)
-
-        # Store input UFL forms and solution Function
-        self.F_ufl = F
-        # Use the user-provided Jacobian. If none is provided, derive
-        # the Jacobian from the residual.
-        self.J_ufl = J or ufl_expr.derivative(F, u)
-        self.Jp = Jp
-        self.u_ufl = u
-        self.bcs = bcs
-
-        # Store form compiler parameters
-        form_compiler_parameters = form_compiler_parameters or {}
-        self.form_compiler_parameters = form_compiler_parameters
-
-
-class NonlinearVariationalSolver(object):
-    """Solves a :class:`NonlinearVariationalProblem`."""
-
-    _id = 0
-
-    def __init__(self, *args, **kwargs):
-        """
-        :arg problem: A :class:`NonlinearVariationalProblem` to solve.
-        :kwarg nullspace: an optional :class:`.VectorSpaceBasis` (or
-               :class:`.MixedVectorSpaceBasis`) spanning the null
-               space of the operator.
-        :kwarg solver_parameters: Solver parameters to pass to PETSc.
-            This should be a dict mapping PETSc options to values.  For
-            example, to set the nonlinear solver type to just use a linear
-            solver:
-
-        .. code-block:: python
-
-            {'snes_type': 'ksponly'}
-
-        PETSc flag options should be specified with `bool` values. For example:
-
-        .. code-block:: python
-
-            {'snes_monitor': True}
-
-        .. warning ::
-
-            Since this object contains a circular reference and a
-            custom ``__del__`` attribute, you *must* call :meth:`.destroy`
-            on it when you are done, otherwise it will never be
-            garbage collected.
-
-        """
-        assert isinstance(args[0], NonlinearVariationalProblem)
-        self._problem = args[0]
-        # Build the jacobian with the correct sparsity pattern.  Note
-        # that since matrix assembly is lazy this doesn't actually
-        # force an additional assembly of the matrix since in
-        # form_jacobian we call assemble again which drops this
-        # computation on the floor.
-        self._jac_tensor = assemble(self._problem.J_ufl, bcs=self._problem.bcs)
-        if self._problem.Jp is not None:
-            self._jac_ptensor = assemble(self._problem.Jp, bcs=self._problem.bcs)
-        else:
-            self._jac_ptensor = self._jac_tensor
-        test = self._problem.F_ufl.arguments()[0]
-        self._F_tensor = function.Function(test.function_space())
-        # Function to hold current guess
-        self._x = function.Function(self._problem.u_ufl)
-        self._problem.F_ufl = ufl.replace(self._problem.F_ufl, {self._problem.u_ufl:
-                                                                self._x})
-        self._problem.J_ufl = ufl.replace(self._problem.J_ufl, {self._problem.u_ufl:
-                                                                self._x})
-        if self._problem.Jp is not None:
-            self._problem.Jp = ufl.replace(self._problem.Jp, {self._problem.u_ufl:
-                                                              self._x})
-        self.snes = PETSc.SNES().create()
-        self._opt_prefix = 'firedrake_snes_%d_' % NonlinearVariationalSolver._id
-        NonlinearVariationalSolver._id += 1
-        self.snes.setOptionsPrefix(self._opt_prefix)
-
-        parameters = kwargs.get('solver_parameters', None)
-        if 'parameters' in kwargs:
-            warning(RED % "The 'parameters' keyword to %s is deprecated, use 'solver_parameters' instead.",
-                    self.__class__.__name__)
-            parameters = kwargs['parameters']
-            if 'solver_parameters' in kwargs:
-                warning(RED % "'parameters' and 'solver_parameters' passed to %s, using the latter",
-                        self.__class__.__name__)
-                parameters = kwargs['solver_parameters']
-
-        # Make sure we don't stomp on a dict the user has passed in.
-        parameters = copy(parameters) if parameters is not None else {}
-        # Mixed problem, use jacobi pc if user has not supplied one.
-        if self._jac_tensor._M.sparsity.shape != (1, 1):
-            parameters.setdefault('pc_type', 'jacobi')
-
-        self.parameters = parameters
-
-        ksp = self.snes.getKSP()
-        pc = ksp.getPC()
-        pmat = self._jac_ptensor._M
-        if pmat.sparsity.shape != (1, 1):
-            rows, cols = pmat.sparsity.shape
-            ises = []
-            nlocal_rows = 0
-            for i in range(rows):
-                if i < cols:
-                    nlocal_rows += pmat[i, i].sparsity.nrows * pmat[i, i].dims[0]
-            offset = 0
-            if op2.MPI.comm.rank == 0:
-                op2.MPI.comm.exscan(nlocal_rows)
-            else:
-                offset = op2.MPI.comm.exscan(nlocal_rows)
-            for i in range(rows):
-                if i < cols:
-                    nrows = pmat[i, i].sparsity.nrows * pmat[i, i].dims[0]
-                    name = test.function_space()[i].name
-                    name = name if name else '%d' % i
-                    ises.append((name, PETSc.IS().createStride(nrows, first=offset, step=1)))
-                    offset += nrows
-            pc.setFieldSplitIS(*ises)
-        else:
-            ises = None
-
-        with self._F_tensor.dat.vec as v:
-            self.snes.setFunction(self.form_function, v)
-        self.snes.setJacobian(self.form_jacobian, J=self._jac_tensor._M.handle,
-                              P=self._jac_ptensor._M.handle)
-
-        nullspace = kwargs.get('nullspace', None)
-        if nullspace is not None:
-            self.set_nullspace(nullspace, ises=ises)
-
-    def set_nullspace(self, nullspace, ises=None):
-        """Set the null space for this solver.
-
-        :arg nullspace: a :class:`.VectorSpaceBasis` spanning the null
-             space of the operator.
-
-        This overwrites any existing null space."""
-        nullspace._apply(self._jac_tensor._M, ises=ises)
-        if self._problem.Jp is not None:
-            nullspace._apply(self._jac_ptensor._M, ises=ises)
-
-    def form_function(self, snes, X_, F_):
-        # X_ may not be the same vector as the vec behind self._x, so
-        # copy guess in from X_.
-        with self._x.dat.vec as v:
-            if v != X_:
-                with v as _v, X_ as _x:
-                    _v[:] = _x[:]
-        # PETSc doesn't know about the halo regions in our dats, so
-        # when it updates the guess it only does so on the local
-        # portion. So ensure we do a halo update before assembling.
-        # Note that this happens even when the u_ufl vec is aliased to
-        # X_, hence this not being inside the if above.
-        self._x.dat.needs_halo_update = True
-        assemble(self._problem.F_ufl, tensor=self._F_tensor)
-        for bc in self._problem.bcs:
-            bc.zero(self._F_tensor)
-
-        # F_ may not be the same vector as self._F_tensor, so copy
-        # residual out to F_.
-        with self._F_tensor.dat.vec_ro as v:
-            if F_ != v:
-                with v as _v, F_ as _f:
-                    _f[:] = _v[:]
-
-    def form_jacobian(self, snes, X_, J_, P_):
-        # X_ may not be the same vector as the vec behind self._x, so
-        # copy guess in from X_.
-        with self._x.dat.vec as v:
-            if v != X_:
-                with v as _v, X_ as _x:
-                    _v[:] = _x[:]
-        # Ensure guess has correct halo data.
-        self._x.dat.needs_halo_update = True
-        assemble(self._problem.J_ufl,
-                 tensor=self._jac_tensor,
-                 bcs=self._problem.bcs)
-        self._jac_tensor.M._force_evaluation()
-        if self._problem.Jp is not None:
-            assemble(self._problem.Jp,
-                     tensor=self._jac_ptensor,
-                     bcs=self._problem.bcs)
-            self._jac_ptensor.M._force_evaluation()
-            return PETSc.Mat.Structure.DIFFERENT_NONZERO_PATTERN
-        return PETSc.Mat.Structure.SAME_NONZERO_PATTERN
-
-    def _update_parameters(self):
-        opts = PETSc.Options(self._opt_prefix)
-        for k, v in self.parameters.iteritems():
-            if type(v) is bool:
-                if v:
-                    opts[k] = None
-                else:
-                    continue
-            else:
-                opts[k] = v
-        self.snes.setFromOptions()
-
-    def __del__(self):
-        # Remove stuff from the options database
-        # It's fixed size, so if we don't it gets too big.
-        if hasattr(self, '_opt_prefix'):
-            opts = PETSc.Options()
-            for k in self.parameters.iterkeys():
-                del opts[self._opt_prefix + k]
-            delattr(self, '_opt_prefix')
-
-    def destroy(self):
-        """Destroy the SNES object inside the solver.
-
-        You must call this explicitly, because the SNES holds a
-        reference to the solver it lives inside, defeating the garbage
-        collector."""
-        if self.snes is not None:
-            self.snes.destroy()
-            self.snes = None
-
-    @property
-    def parameters(self):
-        return self._parameters
-
-    @parameters.setter
-    def parameters(self, val):
-        assert isinstance(val, dict), 'Must pass a dict to set parameters'
-        self._parameters = val
-        self._update_parameters()
-
-    @timed_function("SNES solver execution")
-    def solve(self):
-        # Apply the boundary conditions to the initial guess.
-        for bc in self._problem.bcs:
-            bc.apply(self._problem.u_ufl)
-
-        # User might have updated parameters dict before calling
-        # solve, ensure these are passed through to the snes.
-        self._update_parameters()
-
-        with self._problem.u_ufl.dat.vec as v:
-            self.snes.solve(None, v)
-
-        # Only the local part of u gets updated by the petsc solve, so
-        # we need to mark things as needing a halo update.
-        self._problem.u_ufl.dat.needs_halo_update = True
-        reasons = self.snes.ConvergedReason()
-        reasons = dict([(getattr(reasons, r), r)
-                        for r in dir(reasons) if not r.startswith('_')])
-        r = self.snes.getConvergedReason()
-        try:
-            reason = reasons[r]
-            inner = False
-        except KeyError:
-            kspreasons = self.snes.getKSP().ConvergedReason()
-            kspreasons = dict([(getattr(kspreasons, kr), kr)
-                               for kr in dir(kspreasons) if not kr.startswith('_')])
-            r = self.snes.getKSP().getConvergedReason()
-            try:
-                reason = kspreasons[r]
-                inner = True
-            except KeyError:
-                reason = 'unknown reason (petsc4py enum incomplete?)'
-        if r < 0:
-            if inner:
-                msg = "Inner linear solve failed to converge after %d iterations with reason: %s" % \
-                      (self.snes.getKSP().getIterationNumber(), reason)
-            else:
-                msg = reason
-            raise RuntimeError("""Nonlinear solve failed to converge after %d nonlinear iterations.
-Reason:
-   %s""" % (self.snes.getIterationNumber(), msg))
-
-
-class LinearVariationalProblem(NonlinearVariationalProblem):
-    """Linear variational problem a(u, v) = L(v)."""
-
-    def __init__(self, a, L, u, bcs=None, aP=None,
-                 form_compiler_parameters=None):
-        """
-        :param a: the bilinear form
-        :param L: the linear form
-        :param u: the :class:`.Function` to solve for
-        :param bcs: the boundary conditions (optional)
-        :param aP: an optional operator to assemble to precondition
-                 the system (if not provided a preconditioner may be
-                 computed from ``a``)
-        :param dict form_compiler_parameters: parameters to pass to the form
-            compiler (optional)
-        """
-
-        # In the linear case, the Jacobian is the equation LHS.
-        J = a
-        F = ufl.action(J, u) - L
-
-        super(LinearVariationalProblem, self).__init__(F, u, bcs, J, aP,
-                                                       form_compiler_parameters=form_compiler_parameters)
-
-
-class LinearVariationalSolver(NonlinearVariationalSolver):
-    """Solves a :class:`LinearVariationalProblem`."""
-
-    def __init__(self, *args, **kwargs):
-        """
-        :arg problem: A :class:`LinearVariationalProblem` to solve.
-        :kwarg solver_parameters: Solver parameters to pass to PETSc.
-            This should be a dict mapping PETSc options to values.
-        :kwarg nullspace: an optional :class:`.VectorSpaceBasis` (or
-               :class:`.MixedVectorSpaceBasis`) spanning the null
-               space of the operator.
-
-        .. warning ::
-
-            Since this object contains a circular reference and a
-            custom ``__del__`` attribute, you *must* call :meth:`.destroy`
-            on it when you are done, otherwise it will never be
-            garbage collected.
-        """
-        super(LinearVariationalSolver, self).__init__(*args, **kwargs)
-
-        self.parameters.setdefault('snes_type', 'ksponly')
-        self.parameters.setdefault('ksp_rtol', 1.0e-7)
-        self._update_parameters()
-
-
-def assemble(f, tensor=None, bcs=None):
-    """Evaluate f.
-
-    :arg f: a :class:`ufl.Form` or :class:`ufl.expr.Expr`.
-    :arg tensor: an existing tensor object to place the result in
-         (optional).
-    :arg bcs: a list of boundary conditions to apply (optional).
-
-    If f is a :class:`ufl.Form` then this evaluates the corresponding
-    integral(s) and returns a :class:`float` for 0-forms, a
-    :class:`.Function` for 1-forms and a :class:`.Matrix` for 2-forms.
-
-    If f is an expression other than a form, it will be evaluated
-    pointwise on the :class:`.Function`\s in the expression. This will
-    only succeed if all the Functions are on the same
-    :class:`.FunctionSpace`
-
-    If ``tensor`` is supplied, the assembled result will be placed
-    there, otherwise a new object of the appropriate type will be
-    returned.
-
-    """
-
-    if isinstance(f, ufl.form.Form):
-        return _assemble(f, tensor=tensor, bcs=_extract_bcs(bcs))
-    elif isinstance(f, ufl.expr.Expr):
-        return assemble_expressions.assemble_expression(f)
-    else:
-        raise TypeError("Unable to assemble: %r" % f)
-
-
-def _assemble(f, tensor=None, bcs=None):
-    """Assemble the form f and return a Firedrake object representing the
-    result. This will be a :class:`float` for 0-forms, a
-    :class:`.Function` for 1-forms and a :class:`.Matrix` for 2-forms.
-
-    :arg bcs: A tuple of :class`.DirichletBC`\s to be applied.
-    :arg tensor: An existing tensor object into which the form should be
-        assembled. If this is not supplied, a new tensor will be created for
-        the purpose.
-
-    """
-
-    kernels = ffc_interface.compile_form(f, "form")
-    rank = len(f.arguments())
-
-    is_mat = rank == 2
-    is_vec = rank == 1
-
-    integrals = f.integrals()
-
-    def get_rank(arg):
-        return arg.function_space().rank
-
-    if is_mat:
-        test, trial = f.arguments()
-
-        map_pairs = []
-        cell_domains = []
-        exterior_facet_domains = []
-        interior_facet_domains = []
-        # For horizontal facets of extrded meshes, the corresponding domain
-        # in the base mesh is the cell domain. Hence all the maps used for top
-        # bottom and interior horizontal facets will use the cell to dofs map
-        # coming from the base mesh as a starting point for the actual dynamic map
-        # computation.
-        for integral in integrals:
-            integral_type = integral.integral_type()
-            if integral_type == "cell":
-                cell_domains.append(op2.ALL)
-            elif integral_type == "exterior_facet":
-                exterior_facet_domains.append(op2.ALL)
-            elif integral_type == "interior_facet":
-                interior_facet_domains.append(op2.ALL)
-            elif integral_type == "exterior_facet_bottom":
-                cell_domains.append(op2.ON_BOTTOM)
-            elif integral_type == "exterior_facet_top":
-                cell_domains.append(op2.ON_TOP)
-            elif integral_type == "exterior_facet_vert":
-                exterior_facet_domains.append(op2.ALL)
-            elif integral_type == "interior_facet_horiz":
-                cell_domains.append(op2.ON_INTERIOR_FACETS)
-            elif integral_type == "interior_facet_vert":
-                interior_facet_domains.append(op2.ALL)
-            else:
-                raise RuntimeError('Unknown integral type "%s"' % integral_type)
-
-        # To avoid an extra check for extruded domains, the maps that are being passed in
-        # are SparsityMaps. For the non-extruded case the SparsityMaps don't restrict the
-        # space over which we iterate as the domains are dropped at Sparsity construction
-        # time. In the extruded case the cell domains are used to identify the regions of the
-        # mesh which require allocation in the sparsity.
-        if cell_domains:
-            map_pairs.append((op2.SparsityMap(test.cell_node_map(), cell_domains),
-                              op2.SparsityMap(trial.cell_node_map(), cell_domains)))
-        if exterior_facet_domains:
-            map_pairs.append((op2.SparsityMap(test.exterior_facet_node_map(), exterior_facet_domains),
-                              op2.SparsityMap(trial.exterior_facet_node_map(), exterior_facet_domains)))
-        if interior_facet_domains:
-            map_pairs.append((op2.SparsityMap(test.interior_facet_node_map(), interior_facet_domains),
-                              op2.SparsityMap(trial.interior_facet_node_map(), interior_facet_domains)))
-
-        map_pairs = tuple(map_pairs)
-        if tensor is None:
-            # Construct OP2 Mat to assemble into
-            fs_names = (
-                test.function_space().name, trial.function_space().name)
-            sparsity = op2.Sparsity((test.function_space().dof_dset,
-                                     trial.function_space().dof_dset),
-                                    map_pairs,
-                                    "%s_%s_sparsity" % fs_names)
-            result_matrix = matrix.Matrix(f, bcs, sparsity, numpy.float64,
-                                          "%s_%s_matrix" % fs_names)
-            tensor = result_matrix._M
-        else:
-            result_matrix = tensor
-            # Replace any bcs on the tensor we passed in
-            result_matrix.bcs = bcs
-            tensor = tensor._M
-
-        def mat(testmap, trialmap, i, j):
-            m = testmap(test.function_space()[i])
-            n = trialmap(trial.function_space()[j])
-            maps = (m[op2.i[0]] if m else None,
-                    n[op2.i[1]] if n else None)
-            return tensor[i, j](op2.INC, maps, flatten=True)
-        result = lambda: result_matrix
-    elif is_vec:
-        test = f.arguments()[0]
-        if tensor is None:
-            result_function = function.Function(test.function_space())
-            tensor = result_function.dat
-        else:
-            result_function = tensor
-            tensor = result_function.dat
-
-        def vec(testmap, i):
-            _testmap = testmap(test.function_space()[i])
-            return tensor[i](op2.INC,
-                             _testmap[op2.i[0]] if _testmap else None,
-                             flatten=True)
-        result = lambda: result_function
-    else:
-        # 0-forms are always scalar
-        if tensor is None:
-            tensor = op2.Global(1, [0.0])
-        result = lambda: tensor.data[0]
-
-    # Since applying boundary conditions to a matrix changes the
-    # initial assembly, to support:
-    #     A = assemble(a)
-    #     bc.apply(A)
-    #     solve(A, ...)
-    # we need to defer actually assembling the matrix until just
-    # before we need it (when we know if there are any bcs to be
-    # applied).  To do so, we build a closure that carries out the
-    # assembly and stash that on the Matrix object.  When we hit a
-    # solve, we funcall the closure with any bcs the Matrix now has to
-    # assemble it.
-    def thunk(bcs):
-        try:
-            tensor.zero()
-        except AttributeError:
-            pass
-        extruded_bcs = None
-        if bcs is not None:
-            bottom = any(bc.sub_domain == "bottom" for bc in bcs)
-            top = any(bc.sub_domain == "top" for bc in bcs)
-            extruded_bcs = (bottom, top)
-        for (i, j), integral_type, subdomain_id, coords, coefficients, needs_orientations, kernel in kernels:
-            m = coords.function_space().mesh()
-            if needs_orientations:
-                cell_orientations = m.cell_orientations()
-            # Extract block from tensor and test/trial spaces
-            # FIXME Ugly variable renaming required because functions are not
-            # lexical closures in Python and we're writing to these variables
-            if is_mat and tensor.sparsity.shape > (1, 1):
-                tsbc = [bc for bc in bcs if bc.function_space().index == i]
-                trbc = [bc for bc in bcs if bc.function_space().index == j]
-            elif is_mat:
-                tsbc, trbc = bcs, bcs
-            if integral_type == 'cell':
-                with timed_region("Assemble cells"):
-                    if is_mat:
-                        tensor_arg = mat(lambda s: s.cell_node_map(tsbc),
-                                         lambda s: s.cell_node_map(trbc),
-                                         i, j)
-                    elif is_vec:
-                        tensor_arg = vec(lambda s: s.cell_node_map(), i)
-                    else:
-                        tensor_arg = tensor(op2.INC)
-
-                    itspace = m.cell_set
-                    itspace._extruded_bcs = extruded_bcs
-                    args = [kernel, itspace, tensor_arg,
-                            coords.dat(op2.READ, coords.cell_node_map(),
-                                       flatten=True)]
-
-                    if needs_orientations:
-                        args.append(cell_orientations.dat(op2.READ,
-                                                          cell_orientations.cell_node_map(),
-                                                          flatten=True))
-                    for c in coefficients:
-                        args.append(c.dat(op2.READ, c.cell_node_map(),
-                                          flatten=True))
-
-                    try:
-                        op2.par_loop(*args)
-                    except MapValueError:
-                        raise RuntimeError("Integral measure does not match measure of all coefficients/arguments")
-
-            elif integral_type in ['exterior_facet', 'exterior_facet_vert']:
-                with timed_region("Assemble exterior facets"):
-                    if is_mat:
-                        tensor_arg = mat(lambda s: s.exterior_facet_node_map(tsbc),
-                                         lambda s: s.exterior_facet_node_map(trbc),
-                                         i, j)
-                    elif is_vec:
-                        tensor_arg = vec(lambda s: s.exterior_facet_node_map(), i)
-                    else:
-                        tensor_arg = tensor(op2.INC)
-                    args = [kernel, m.exterior_facets.measure_set(integral_type,
-                                                                  subdomain_id),
-                            tensor_arg,
-                            coords.dat(op2.READ, coords.exterior_facet_node_map(),
-                                       flatten=True)]
-                    if needs_orientations:
-                        args.append(cell_orientations.dat(op2.READ,
-                                                          cell_orientations.exterior_facet_node_map(),
-                                                          flatten=True))
-                    for c in coefficients:
-                        args.append(c.dat(op2.READ, c.exterior_facet_node_map(),
-                                          flatten=True))
-                    args.append(m.exterior_facets.local_facet_dat(op2.READ))
-                    try:
-                        op2.par_loop(*args)
-                    except MapValueError:
-                        raise RuntimeError("Integral measure does not match measure of all coefficients/arguments")
-
-            elif integral_type in ['exterior_facet_top', 'exterior_facet_bottom']:
-                with timed_region("Assemble exterior facets"):
-                    # In the case of extruded meshes with horizontal facet integrals, two
-                    # parallel loops will (potentially) get created and called based on the
-                    # domain id: interior horizontal, bottom or top.
-
-                    # Get the list of sets and globals required for parallel loop construction.
-                    set_global_list = m.exterior_facets.measure_set(integral_type, subdomain_id)
-
-                    # Iterate over the list and assemble all the args of the parallel loop
-                    for (index, set) in set_global_list:
-                        if is_mat:
-                            tensor_arg = mat(lambda s: op2.SparsityMap(s.cell_node_map(tsbc), index),
-                                             lambda s: op2.SparsityMap(s.cell_node_map(trbc), index),
-                                             i, j)
-                        elif is_vec:
-                            tensor_arg = vec(lambda s: s.cell_node_map(), i)
-                        else:
-                            tensor_arg = tensor(op2.INC)
-
-                        # Add the kernel, iteration set and coordinate fields to the loop args
-                        args = [kernel, set, tensor_arg,
-                                coords.dat(op2.READ, coords.cell_node_map(),
-                                           flatten=True)]
-                        if needs_orientations:
-                            args.append(cell_orientations.dat(op2.READ,
-                                                              cell_orientations.cell_node_map(),
-                                                              flatten=True))
-                        for c in coefficients:
-                            args.append(c.dat(op2.READ, c.cell_node_map(),
-                                              flatten=True))
-                        try:
-                            op2.par_loop(*args, iterate=index)
-                        except MapValueError:
-                            raise RuntimeError("Integral measure does not match measure of all coefficients/arguments")
-
-            elif integral_type in ['interior_facet', 'interior_facet_vert']:
-                with timed_region("Assemble interior facets"):
-                    if is_mat:
-                        tensor_arg = mat(lambda s: s.interior_facet_node_map(tsbc),
-                                         lambda s: s.interior_facet_node_map(trbc),
-                                         i, j)
-                    elif is_vec:
-                        tensor_arg = vec(lambda s: s.interior_facet_node_map(), i)
-                    else:
-                        tensor_arg = tensor(op2.INC)
-                    args = [kernel, m.interior_facets.set, tensor_arg,
-                            coords.dat(op2.READ, coords.interior_facet_node_map(),
-                                       flatten=True)]
-                    if needs_orientations:
-                        args.append(cell_orientations.dat(op2.READ,
-                                                          cell_orientations.interior_facet_node_map(),
-                                                          flatten=True))
-                    for c in coefficients:
-                        args.append(c.dat(op2.READ, c.interior_facet_node_map(),
-                                          flatten=True))
-                    args.append(m.interior_facets.local_facet_dat(op2.READ))
-                    try:
-                        op2.par_loop(*args)
-                    except MapValueError:
-                        raise RuntimeError("Integral measure does not match measure of all coefficients/arguments")
-
-            elif integral_type == 'interior_facet_horiz':
-                with timed_region("Assemble interior facets"):
-                    if op2.MPI.parallel:
-                        raise \
-                            NotImplementedError(
-                                "No support for interior horizontal facet integrals under MPI yet")
-
-                    if is_mat:
-                        tensor_arg = mat(lambda s: op2.SparsityMap(s.cell_node_map(tsbc),
-                                                                   op2.ON_INTERIOR_FACETS),
-                                         lambda s: op2.SparsityMap(s.cell_node_map(trbc),
-                                                                   op2.ON_INTERIOR_FACETS),
-                                         i, j)
-                    elif is_vec:
-                        tensor_arg = vec(lambda s: s.cell_node_map(), i)
-                    else:
-                        tensor_arg = tensor(op2.INC)
-
-                    args = [kernel, m.interior_facets.measure_set(integral_type, subdomain_id),
-                            tensor_arg,
-                            coords.dat(op2.READ, coords.cell_node_map(),
-                                       flatten=True)]
-                    if needs_orientations:
-                        args.append(cell_orientations.dat(op2.READ,
-                                                          cell_orientations.cell_node_map(),
-                                                          flatten=True))
-                    for c in coefficients:
-                        args.append(c.dat(op2.READ, c.cell_node_map(),
-                                          flatten=True))
-                    try:
-                        op2.par_loop(*args, iterate=op2.ON_INTERIOR_FACETS)
-                    except MapValueError:
-                        raise RuntimeError("Integral measure does not match measure of all coefficients/arguments")
-
-            else:
-                raise RuntimeError('Unknown integral type "%s"' % integral_type)
-
-        # Must apply bcs outside loop over kernels because we may wish
-        # to apply bcs to a block which is otherwise zero, and
-        # therefore does not have an associated kernel.
-        if bcs is not None and is_mat:
-            with timed_region('DirichletBC apply'):
-                for bc in bcs:
-                    fs = bc.function_space()
-                    if isinstance(fs, functionspace.MixedFunctionSpace):
-                        raise RuntimeError("""Cannot apply boundary conditions to full mixed space. Did you forget to index it?""")
-                    shape = tensor.sparsity.shape
-                    for i in range(shape[0]):
-                        for j in range(shape[1]):
-                            # Set diagonal entries on bc nodes to 1 if the current
-                            # block is on the matrix diagonal and its index matches the
-                            # index of the function space the bc is defined on.
-                            if i == j and (fs.index is None or fs.index == i):
-                                tensor[i, j].inc_local_diagonal_entries(bc.nodes)
-        if is_mat:
-            # Queue up matrix assembly (after we've done all the other operations)
-            tensor.assemble()
-        return result()
-
-    thunk = assembly_cache._cache_thunk(thunk, f, result())
-
-    if is_mat:
-        result_matrix._assembly_callback = thunk
-        return result()
-    else:
-        return thunk(bcs)
-
-
-def _la_solve(A, x, b, bcs=None, parameters=None,
-              nullspace=None):
-    """Solves a linear algebra problem.
-=======
 __all__ = ["solve"]
->>>>>>> 8b31cb4d
 
 import ufl
 
