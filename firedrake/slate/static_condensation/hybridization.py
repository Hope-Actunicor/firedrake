import ufl
import numbers
import numpy as np
import firedrake.dmhooks as dmhooks

from firedrake.slate.static_condensation.sc_base import SCBase
from firedrake.matrix_free.operators import ImplicitMatrixContext
from firedrake.petsc import PETSc
from firedrake.parloops import par_loop, READ, INC
from firedrake.slate.slate import Tensor, AssembledVector
from pyop2.profiling import timed_region, timed_function
from pyop2.utils import as_tuple


__all__ = ['HybridizationPC']


class HybridizationPC(SCBase):

    needs_python_pmat = True

    """A Slate-based python preconditioner that solves a
    mixed H(div)-conforming problem using hybridization.
    Currently, this preconditioner supports the hybridization
    of the RT and BDM mixed methods of arbitrary degree.

    The forward eliminations and backwards reconstructions
    are performed element-local using the Slate language.
    """

    @timed_function("HybridInit")
    def initialize(self, pc):
        """Set up the problem context. Take the original
        mixed problem and reformulate the problem as a
        hybridized mixed system.

        A KSP is created for the Lagrange multiplier system.
        """
        from firedrake import (FunctionSpace, Function, Constant,
                               TrialFunction, TrialFunctions, TestFunction,
                               DirichletBC)
        from firedrake.assemble import (allocate_matrix,
                                        create_assembly_callable)
        from firedrake.formmanipulation import split_form
        from ufl.algorithms.replace import replace

        # Extract the problem context
        prefix = pc.getOptionsPrefix() + "hybridization_"
        _, P = pc.getOperators()
        self.ctx = P.getPythonContext()

        if not isinstance(self.ctx, ImplicitMatrixContext):
            raise ValueError("The python context must be an ImplicitMatrixContext")

        test, trial = self.ctx.a.arguments()

        V = test.function_space()
        mesh = V.mesh()

        if len(V) != 2:
            raise ValueError("Expecting two function spaces.")

        if all(Vi.ufl_element().value_shape() for Vi in V):
            raise ValueError("Expecting an H(div) x L2 pair of spaces.")

        # Automagically determine which spaces are vector and scalar
        for i, Vi in enumerate(V):
            if Vi.ufl_element().sobolev_space().name == "HDiv":
                self.vidx = i
            else:
                assert Vi.ufl_element().sobolev_space().name == "L2"
                self.pidx = i

        # Create the space of approximate traces.
        W = V[self.vidx]
        if W.ufl_element().family() == "Brezzi-Douglas-Marini":
            tdegree = W.ufl_element().degree()

        else:
            try:
                # If we have a tensor product element
                h_deg, v_deg = W.ufl_element().degree()
                tdegree = (h_deg - 1, v_deg - 1)

            except TypeError:
                tdegree = W.ufl_element().degree() - 1

        TraceSpace = FunctionSpace(mesh, "HDiv Trace", tdegree)

        # Break the function spaces and define fully discontinuous spaces
        broken_elements = ufl.MixedElement([ufl.BrokenElement(Vi.ufl_element()) for Vi in V])
        V_d = FunctionSpace(mesh, broken_elements)

        # Set up the functions for the original, hybridized
        # and schur complement systems
        self.broken_solution = Function(V_d)
        self.broken_residual = Function(V_d)
        self.trace_solution = Function(TraceSpace)
        self.unbroken_solution = Function(V)
        self.unbroken_residual = Function(V)

        shapes = (V[self.vidx].finat_element.space_dimension(),
                  np.prod(V[self.vidx].shape))
        domain = "{[i,j]: 0 <= i < %d and 0 <= j < %d}" % shapes
        instructions = """
        for i, j
            w[i,j] = w[i,j] + 1
        end
        """
        self.weight = Function(V[self.vidx])
        par_loop((domain, instructions), ufl.dx, {"w": (self.weight, INC)},
                 is_loopy_kernel=True)

        instructions = """
        for i, j
            vec_out[i,j] = vec_out[i,j] + vec_in[i,j]/w[i,j]
        end
        """
        self.average_kernel = (domain, instructions)

        # Create the symbolic Schur-reduction:
        # Original mixed operator replaced with "broken"
        # arguments
        arg_map = {test: TestFunction(V_d),
                   trial: TrialFunction(V_d)}
        Atilde = Tensor(replace(self.ctx.a, arg_map))
        gammar = TestFunction(TraceSpace)
        n = ufl.FacetNormal(mesh)
        sigma = TrialFunctions(V_d)[self.vidx]

        if mesh.cell_set._extruded:
            Kform = (gammar('+') * ufl.jump(sigma, n=n) * ufl.dS_h
                     + gammar('+') * ufl.jump(sigma, n=n) * ufl.dS_v)
        else:
            Kform = (gammar('+') * ufl.jump(sigma, n=n) * ufl.dS)

        # Here we deal with boundaries. If there are Neumann
        # conditions (which should be enforced strongly for
        # H(div)xL^2) then we need to add jump terms on the exterior
        # facets. If there are Dirichlet conditions (which should be
        # enforced weakly) then we need to zero out the trace
        # variables there as they are not active (otherwise the hybrid
        # problem is not well-posed).

        # If boundary conditions are contained in the ImplicitMatrixContext:
        if self.ctx.row_bcs:
            # Find all the subdomains with neumann BCS
            # These are Dirichlet BCs on the vidx space
            neumann_subdomains = set()
            for bc in self.ctx.row_bcs:
                if bc.function_space().index == self.pidx:
                    raise NotImplementedError("Dirichlet conditions for scalar variable not supported. Use a weak bc")
                if bc.function_space().index != self.vidx:
                    raise NotImplementedError("Dirichlet bc set on unsupported space.")
                # append the set of sub domains
                subdom = bc.sub_domain
                if isinstance(subdom, str):
                    neumann_subdomains |= set([subdom])
                else:
                    neumann_subdomains |= set(as_tuple(subdom, numbers.Integral))

            # separate out the top and bottom bcs
            extruded_neumann_subdomains = neumann_subdomains & {"top", "bottom"}
            neumann_subdomains = neumann_subdomains - extruded_neumann_subdomains

            integrand = gammar * ufl.dot(sigma, n)
            measures = []
            trace_subdomains = []
            if mesh.cell_set._extruded:
                ds = ufl.ds_v
                for subdomain in sorted(extruded_neumann_subdomains):
                    measures.append({"top": ufl.ds_t, "bottom": ufl.ds_b}[subdomain])
                trace_subdomains.extend(sorted({"top", "bottom"} - extruded_neumann_subdomains))
            else:
                ds = ufl.ds
            if "on_boundary" in neumann_subdomains:
                measures.append(ds)
            else:
                measures.extend((ds(sd) for sd in sorted(neumann_subdomains)))
                markers = [int(x) for x in mesh.exterior_facets.unique_markers]
                dirichlet_subdomains = set(markers) - neumann_subdomains
                trace_subdomains.extend(sorted(dirichlet_subdomains))

            for measure in measures:
                Kform += integrand*measure

            trace_bcs = [DirichletBC(TraceSpace, Constant(0.0), subdomain) for subdomain in trace_subdomains]

        else:
            # No bcs were provided, we assume weak Dirichlet conditions.
            # We zero out the contribution of the trace variables on
            # the exterior boundary. Extruded cells will have both
            # horizontal and vertical facets
            trace_subdomains = ["on_boundary"]
            if mesh.cell_set._extruded:
                trace_subdomains.extend(["bottom", "top"])
            trace_bcs = [DirichletBC(TraceSpace, Constant(0.0), subdomain) for subdomain in trace_subdomains]

        # Make a SLATE tensor from Kform
        K = Tensor(Kform)

        # Assemble the Schur complement operator and right-hand side
        self.schur_rhs = Function(TraceSpace)
        self._assemble_Srhs = create_assembly_callable(
            K * Atilde.inv * AssembledVector(self.broken_residual),
            tensor=self.schur_rhs,
            form_compiler_parameters=self.ctx.fc_params)

        mat_type = PETSc.Options().getString(prefix + "mat_type", "aij")

        schur_comp = K * Atilde.inv * K.T
        self.S = allocate_matrix(schur_comp, bcs=trace_bcs,
                                 form_compiler_parameters=self.ctx.fc_params,
                                 mat_type=mat_type,
                                 options_prefix=prefix,
                                 appctx=self.get_appctx(pc))
        self._assemble_S = create_assembly_callable(schur_comp,
                                                    tensor=self.S,
                                                    bcs=trace_bcs,
                                                    form_compiler_parameters=self.ctx.fc_params,
                                                    mat_type=mat_type)

        with timed_region("HybridOperatorAssembly"):
            self._assemble_S()

        Smat = self.S.petscmat

        nullspace = self.ctx.appctx.get("trace_nullspace", None)
        if nullspace is not None:
            nsp = nullspace(TraceSpace)
            Smat.setNullSpace(nsp.nullspace(comm=pc.comm))

        # Create a SNESContext for the DM associated with the trace problem
        self._ctx_ref = self.new_snes_ctx(pc,
                                          schur_comp,
                                          trace_bcs,
                                          mat_type,
<<<<<<< HEAD
                                          self.ctx.fc_params)
=======
                                          self.ctx.fc_params,
                                          options_prefix=prefix)
>>>>>>> 1e965e35

        # dm associated with the trace problem
        trace_dm = TraceSpace.dm

        # KSP for the system of Lagrange multipliers
        trace_ksp = PETSc.KSP().create(comm=pc.comm)
        trace_ksp.incrementTabLevel(1, parent=pc)

        # Set the dm for the trace solver
        trace_ksp.setDM(trace_dm)
        trace_ksp.setDMActive(False)
        trace_ksp.setOptionsPrefix(prefix)
        trace_ksp.setOperators(Smat, Smat)
<<<<<<< HEAD

        # Option to add custom monitor
        monitor = self.ctx.appctx.get('custom_monitor', None)
        if monitor:
            #print('MONITOR')
            monitor.add_reconstructor(self.backward_substitution)
            trace_ksp.setMonitor(monitor)
        ###
=======
>>>>>>> 1e965e35
        self.trace_ksp = trace_ksp

        with dmhooks.add_hooks(trace_dm, self,
                               appctx=self._ctx_ref,
                               save=False):
            trace_ksp.setFromOptions()

        split_mixed_op = dict(split_form(Atilde.form))
        split_trace_op = dict(split_form(K.form))

        # Generate reconstruction calls
        self._reconstruction_calls(split_mixed_op, split_trace_op)

    def _reconstruction_calls(self, split_mixed_op, split_trace_op):
        """This generates the reconstruction calls for the unknowns using the
        Lagrange multipliers.

        :arg split_mixed_op: a ``dict`` of split forms that make up the broken
                             mixed operator from the original problem.
        :arg split_trace_op: a ``dict`` of split forms that make up the trace
                             contribution in the hybridized mixed system.
        """
        from firedrake.assemble import create_assembly_callable

        # We always eliminate the velocity block first
        id0, id1 = (self.vidx, self.pidx)

        # TODO: When PyOP2 is able to write into mixed dats,
        # the reconstruction expressions can simplify into
        # one clean expression.
        A = Tensor(split_mixed_op[(id0, id0)])
        B = Tensor(split_mixed_op[(id0, id1)])
        C = Tensor(split_mixed_op[(id1, id0)])
        D = Tensor(split_mixed_op[(id1, id1)])
        K_0 = Tensor(split_trace_op[(0, id0)])
        K_1 = Tensor(split_trace_op[(0, id1)])

        # Split functions and reconstruct each bit separately
        split_residual = self.broken_residual.split()
        split_sol = self.broken_solution.split()
        g = AssembledVector(split_residual[id0])
        f = AssembledVector(split_residual[id1])
        sigma = split_sol[id0]
        u = split_sol[id1]
        lambdar = AssembledVector(self.trace_solution)

        M = D - C * A.inv * B
        R = K_1.T - C * A.inv * K_0.T
        u_rec = M.solve(f - C * A.inv * g - R * lambdar,
                        decomposition="PartialPivLU")
        self._sub_unknown = create_assembly_callable(u_rec,
                                                     tensor=u,
                                                     form_compiler_parameters=self.ctx.fc_params)

        sigma_rec = A.solve(g - B * AssembledVector(u) - K_0.T * lambdar,
                            decomposition="PartialPivLU")
        self._elim_unknown = create_assembly_callable(sigma_rec,
                                                      tensor=sigma,
                                                      form_compiler_parameters=self.ctx.fc_params)

    @timed_function("HybridUpdate")
    def update(self, pc):
        """Update by assembling into the operator. No need to
        reconstruct symbolic objects.
        """
        self._assemble_S()

    def forward_elimination(self, pc, x):
        """Perform the forward elimination of fields and
        provide the reduced right-hand side for the condensed
        system.

        :arg pc: a Preconditioner instance.
        :arg x: a PETSc vector containing the incoming right-hand side.
        """

        with timed_region("HybridBreak"):
            with self.unbroken_residual.dat.vec_wo as v:
                x.copy(v)

            # Transfer unbroken_rhs into broken_rhs
            # NOTE: Scalar space is already "broken" so no need for
            # any projections
            unbroken_scalar_data = self.unbroken_residual.split()[self.pidx]
            broken_scalar_data = self.broken_residual.split()[self.pidx]
            unbroken_scalar_data.dat.copy(broken_scalar_data.dat)

            # Assemble the new "broken" hdiv residual
            # We need a residual R' in the broken space that
            # gives R'[w] = R[w] when w is in the unbroken space.
            # We do this by splitting the residual equally between
            # basis functions that add together to give unbroken
            # basis functions.
            unbroken_res_hdiv = self.unbroken_residual.split()[self.vidx]
            broken_res_hdiv = self.broken_residual.split()[self.vidx]
            broken_res_hdiv.assign(0)
            par_loop(self.average_kernel, ufl.dx,
                     {"w": (self.weight, READ),
                      "vec_in": (unbroken_res_hdiv, READ),
                      "vec_out": (broken_res_hdiv, INC)},
                     is_loopy_kernel=True)

        with timed_region("HybridRHS"):
            # Compute the rhs for the multiplier system
            self._assemble_Srhs()

    def sc_solve(self, pc):
        """Solve the condensed linear system for the
        condensed field.

        :arg pc: a Preconditioner instance.
        """

        dm = self.trace_ksp.getDM()

        with dmhooks.add_hooks(dm, self, appctx=self._ctx_ref):

            # Solve the system for the Lagrange multipliers
            with self.schur_rhs.dat.vec_ro as b:
                if self.trace_ksp.getInitialGuessNonzero():
                    acc = self.trace_solution.dat.vec
                else:
                    acc = self.trace_solution.dat.vec_wo
                with acc as x_trace:
                    self.trace_ksp.solve(b, x_trace)

    def backward_substitution(self, pc, y):
        """Perform the backwards recovery of eliminated fields.

        :arg pc: a Preconditioner instance.
        :arg y: a PETSc vector for placing the resulting fields.
        """

        # We assemble the unknown which is an expression
        # of the first eliminated variable.
        self._sub_unknown()
        # Recover the eliminated unknown
        self._elim_unknown()

        with timed_region("HybridProject"):
            # Project the broken solution into non-broken spaces
            broken_pressure = self.broken_solution.split()[self.pidx]
            unbroken_pressure = self.unbroken_solution.split()[self.pidx]
            broken_pressure.dat.copy(unbroken_pressure.dat)

            # Compute the hdiv projection of the broken hdiv solution
            broken_hdiv = self.broken_solution.split()[self.vidx]
            unbroken_hdiv = self.unbroken_solution.split()[self.vidx]
            unbroken_hdiv.assign(0)

            par_loop(self.average_kernel, ufl.dx,
                     {"w": (self.weight, READ),
                      "vec_in": (broken_hdiv, READ),
                      "vec_out": (unbroken_hdiv, INC)},
                     is_loopy_kernel=True)

        with self.unbroken_solution.dat.vec_ro as v:
            v.copy(y)

    def view(self, pc, viewer=None):
        """Viewer calls for the various configurable objects in this PC."""

        super(HybridizationPC, self).view(pc, viewer)
        if hasattr(self, "trace_ksp"):
            viewer.printfASCII("Applying hybridization to mixed problem.\n")
            viewer.printfASCII("Statically condensing to trace system.\n")
            viewer.printfASCII("KSP solver for the multipliers:\n")
            self.trace_ksp.view(viewer)
            viewer.printfASCII("Locally reconstructing solutions.\n")
            viewer.printfASCII("Projecting broken flux into HDiv space.\n")<|MERGE_RESOLUTION|>--- conflicted
+++ resolved
@@ -235,12 +235,8 @@
                                           schur_comp,
                                           trace_bcs,
                                           mat_type,
-<<<<<<< HEAD
-                                          self.ctx.fc_params)
-=======
                                           self.ctx.fc_params,
                                           options_prefix=prefix)
->>>>>>> 1e965e35
 
         # dm associated with the trace problem
         trace_dm = TraceSpace.dm
@@ -254,7 +250,6 @@
         trace_ksp.setDMActive(False)
         trace_ksp.setOptionsPrefix(prefix)
         trace_ksp.setOperators(Smat, Smat)
-<<<<<<< HEAD
 
         # Option to add custom monitor
         monitor = self.ctx.appctx.get('custom_monitor', None)
@@ -263,8 +258,7 @@
             monitor.add_reconstructor(self.backward_substitution)
             trace_ksp.setMonitor(monitor)
         ###
-=======
->>>>>>> 1e965e35
+
         self.trace_ksp = trace_ksp
 
         with dmhooks.add_hooks(trace_dm, self,
