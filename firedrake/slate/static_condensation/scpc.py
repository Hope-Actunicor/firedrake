import firedrake.dmhooks as dmhooks

from firedrake.slate.static_condensation.sc_base import SCBase
from firedrake.matrix_free.operators import ImplicitMatrixContext
from firedrake.petsc import PETSc
from firedrake.slate.slate import Tensor
from pyop2.profiling import timed_function


__all__ = ['SCPC']


class SCPC(SCBase):

    needs_python_pmat = True

    """A Slate-based python preconditioner implementation of
    static condensation for problems with up to three fields.
    """

    @timed_function("SCPCInit")
    def initialize(self, pc):
        """Set up the problem context. This takes the incoming
        three-field system and constructs the static
        condensation operators using Slate expressions.

        A KSP is created for the reduced system. The eliminated
        variables are recovered via back-substitution.
        """

        from firedrake.assemble import (allocate_matrix,
                                        create_assembly_callable)
        from firedrake.bcs import DirichletBC
        from firedrake.function import Function
        from firedrake.functionspace import FunctionSpace
        from firedrake.interpolation import interpolate

        prefix = pc.getOptionsPrefix() + "condensed_field_"
        A, P = pc.getOperators()
        self.cxt = A.getPythonContext()
        if not isinstance(self.cxt, ImplicitMatrixContext):
            raise ValueError("Context must be an ImplicitMatrixContext")

        self.bilinear_form = self.cxt.a

        # Retrieve the mixed function space
        W = self.bilinear_form.arguments()[0].function_space()
        if len(W) > 3:
            raise NotImplementedError("Only supports up to three function spaces.")

        elim_fields = PETSc.Options().getString(pc.getOptionsPrefix()
                                                + "pc_sc_eliminate_fields",
                                                None)
        if elim_fields:
            elim_fields = [int(i) for i in elim_fields.split(',')]
        else:
            # By default, we condense down to the last field in the
            # mixed space.
            elim_fields = [i for i in range(0, len(W) - 1)]

        condensed_fields = list(set(range(len(W))) - set(elim_fields))
        if len(condensed_fields) != 1:
            raise NotImplementedError("Cannot condense to more than one field")

        c_field, = condensed_fields

        # Need to duplicate a space which is NOT
        # associated with a subspace of a mixed space.
        Vc = FunctionSpace(W.mesh(), W[c_field].ufl_element())
        bcs = []
        cxt_bcs = self.cxt.row_bcs
        for bc in cxt_bcs:
            if bc.function_space().index != c_field:
                raise NotImplementedError("Strong BC set on unsupported space")
            if isinstance(bc.function_arg, Function):
                bc_arg = interpolate(bc.function_arg, Vc)
            else:
                # Constants don't need to be interpolated
                bc_arg = bc.function_arg
            bcs.append(DirichletBC(Vc, bc_arg, bc.sub_domain))

        mat_type = PETSc.Options().getString(prefix + "mat_type", "aij")

        self.c_field = c_field
        self.condensed_rhs = Function(Vc)
        self.residual = Function(W)
        self.solution = Function(W)

        # Get expressions for the condensed linear system
        A_tensor = Tensor(self.bilinear_form)
        reduced_sys = self.condensed_system(A_tensor, self.residual, elim_fields)
        S_expr = reduced_sys.lhs
        r_expr = reduced_sys.rhs

        # Construct the condensed right-hand side
        self._assemble_Srhs = create_assembly_callable(
            r_expr,
            tensor=self.condensed_rhs,
            form_compiler_parameters=self.cxt.fc_params)

        # Allocate and set the condensed operator
        self.S = allocate_matrix(S_expr,
                                 bcs=bcs,
                                 form_compiler_parameters=self.cxt.fc_params,
                                 mat_type=mat_type,
                                 options_prefix=prefix,
                                 appctx=self.get_appctx(pc))

        self._assemble_S = create_assembly_callable(
            S_expr,
            tensor=self.S,
            bcs=bcs,
            form_compiler_parameters=self.cxt.fc_params,
            mat_type=mat_type)

        self._assemble_S()
        Smat = self.S.petscmat

        # If a different matrix is used for preconditioning,
        # assemble this as well
        if A != P:
            self.cxt_pc = P.getPythonContext()
            P_tensor = Tensor(self.cxt_pc.a)
            P_reduced_sys = self.condensed_system(P_tensor,
                                                  self.residual,
                                                  elim_fields)
            S_pc_expr = P_reduced_sys.lhs
            self.S_pc_expr = S_pc_expr

            # Allocate and set the condensed operator
            self.S_pc = allocate_matrix(S_expr,
                                        bcs=bcs,
                                        form_compiler_parameters=self.cxt.fc_params,
                                        mat_type=mat_type,
                                        options_prefix=prefix,
                                        appctx=self.get_appctx(pc))

            self._assemble_S_pc = create_assembly_callable(
                S_pc_expr,
                tensor=self.S_pc,
                bcs=bcs,
                form_compiler_parameters=self.cxt.fc_params,
                mat_type=mat_type)

            self._assemble_S_pc()
            Smat_pc = self.S_pc.petscmat

        else:
            self.S_pc_expr = S_expr
            Smat_pc = Smat

        # Get nullspace for the condensed operator (if any).
        # This is provided as a user-specified callback which
        # returns the basis for the nullspace.
        nullspace = self.cxt.appctx.get("condensed_field_nullspace", None)
        if nullspace is not None:
            nsp = nullspace(Vc)
            Smat.setNullSpace(nsp.nullspace(comm=pc.comm))

        # Create a SNESContext for the DM associated with the trace problem
        self._ctx_ref = self.new_snes_ctx(pc,
                                          S_expr,
                                          bcs,
                                          mat_type,
<<<<<<< HEAD
                                          self.cxt.fc_params)
=======
                                          self.cxt.fc_params,
                                          options_prefix=prefix)
>>>>>>> 1e965e35

        # Push new context onto the dm associated with the condensed problem
        c_dm = Vc.dm

        # Set up ksp for the condensed problem
        c_ksp = PETSc.KSP().create(comm=pc.comm)
        c_ksp.incrementTabLevel(1, parent=pc)

        # Set the dm for the condensed solver
        c_ksp.setDM(c_dm)
        c_ksp.setDMActive(False)
        c_ksp.setOptionsPrefix(prefix)
        c_ksp.setOperators(A=Smat, P=Smat_pc)
        self.condensed_ksp = c_ksp

        with dmhooks.add_hooks(c_dm, self,
                               appctx=self._ctx_ref,
                               save=False):
            c_ksp.setFromOptions()

        # Set up local solvers for backwards substitution
        self.local_solvers = self.local_solver_calls(A_tensor,
                                                     self.residual,
                                                     self.solution,
                                                     elim_fields)

    def condensed_system(self, A, rhs, elim_fields):
        """Forms the condensed linear system by eliminating
        specified unknowns.

        :arg A: A Slate Tensor containing the mixed bilinear form.
        :arg rhs: A firedrake function for the right-hand side.
        :arg elim_fields: An iterable of field indices to eliminate.
        """

        from firedrake.slate.static_condensation.la_utils import condense_and_forward_eliminate

        return condense_and_forward_eliminate(A, rhs, elim_fields)

    def local_solver_calls(self, A, rhs, x, elim_fields):
        """Provides solver callbacks for inverting local operators
        and reconstructing eliminated fields.

        :arg A: A Slate Tensor containing the mixed bilinear form.
        :arg rhs: A firedrake function for the right-hand side.
        :arg x: A firedrake function for the solution.
        :arg elim_fields: An iterable of eliminated field indices
                          to recover.
        """

        from firedrake.slate.static_condensation.la_utils import backward_solve
        from firedrake.assemble import create_assembly_callable

        fields = x.split()
        systems = backward_solve(A, rhs, x, reconstruct_fields=elim_fields)

        local_solvers = []
        for local_system in systems:
            Ae = local_system.lhs
            be = local_system.rhs
            i, = local_system.field_idx
            local_solve = Ae.solve(be, decomposition="PartialPivLU")
            solve_call = create_assembly_callable(
                local_solve,
                tensor=fields[i],
                form_compiler_parameters=self.cxt.fc_params)
            local_solvers.append(solve_call)

        return local_solvers

    @timed_function("SCPCUpdate")
    def update(self, pc):
        """Update by assembling into the KSP operator. No
        need to reconstruct symbolic objects.
        """

        self._assemble_S()

        # Only reassemble if a preconditioning operator
        # is provided for the condensed system
        if hasattr(self, "S_pc"):
            self._assemble_S_pc()

    def forward_elimination(self, pc, x):
        """Perform the forward elimination of fields and
        provide the reduced right-hand side for the condensed
        system.

        :arg pc: a Preconditioner instance.
        :arg x: a PETSc vector containing the incoming right-hand side.
        """

        with self.residual.dat.vec_wo as v:
            x.copy(v)

        # Now assemble residual for the reduced problem
        self._assemble_Srhs()

    def sc_solve(self, pc):
        """Solve the condensed linear system for the
        condensed field.

        :arg pc: a Preconditioner instance.
        """

        dm = self.condensed_ksp.getDM()

        with dmhooks.add_hooks(dm, self, appctx=self._ctx_ref):

            with self.condensed_rhs.dat.vec_ro as rhs:
                if self.condensed_ksp.getInitialGuessNonzero():
                    acc = self.solution.split()[self.c_field].dat.vec
                else:
                    acc = self.solution.split()[self.c_field].dat.vec_wo
                with acc as sol:
                    self.condensed_ksp.solve(rhs, sol)

    def backward_substitution(self, pc, y):
        """Perform the backwards recovery of eliminated fields.

        :arg pc: a Preconditioner instance.
        :arg y: a PETSc vector for placing the resulting fields.
        """

        # Recover eliminated unknowns
        for local_solver_call in self.local_solvers:
            local_solver_call()

        with self.solution.dat.vec_ro as w:
            w.copy(y)

    def view(self, pc, viewer=None):
        """Viewer calls for the various configurable objects in this PC."""

        super(SCPC, self).view(pc, viewer)
        if hasattr(self, "condensed_ksp"):
            viewer.printfASCII("Solving linear system using static condensation.\n")
            self.condensed_ksp.view(viewer=viewer)
            viewer.printfASCII("Locally reconstructing unknowns.\n")<|MERGE_RESOLUTION|>--- conflicted
+++ resolved
@@ -162,12 +162,8 @@
                                           S_expr,
                                           bcs,
                                           mat_type,
-<<<<<<< HEAD
-                                          self.cxt.fc_params)
-=======
                                           self.cxt.fc_params,
                                           options_prefix=prefix)
->>>>>>> 1e965e35
 
         # Push new context onto the dm associated with the condensed problem
         c_dm = Vc.dm
