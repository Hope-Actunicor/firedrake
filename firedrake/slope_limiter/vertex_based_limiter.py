--- conflicted
+++ resolved
@@ -48,21 +48,6 @@
         self._min_max_loop = (domain, instructions)
 
         # Perform limiting loop
-<<<<<<< HEAD
-        self._limit_kernel = """
-double alpha = 1.0;
-double qavg = qbar[0][0];
-for (int i=0; i < q.dofs; i++) {
-    if (creal(q[i][0]) > qavg)
-        alpha = fmin(alpha, fmin(1, (qmax[i][0] - qavg)/(q[i][0] - qavg)));
-    else if (creal(q[i][0]) < qavg)
-        alpha = fmin(alpha, fmin(1, (qavg - qmin[i][0])/(qavg - q[i][0])));
-}
-for (int i=0; i<q.dofs; i++) {
-    q[i][0] = qavg + alpha*(q[i][0] - qavg);
-}
-                             """
-=======
         domain = "{[i, ii]: 0 <= i < q.dofs and 0 <= ii < q.dofs}"
         instructions = """
         <float64> alpha = 1
@@ -77,7 +62,6 @@
         end
         """
         self._limit_kernel = (domain, instructions)
->>>>>>> b6653510
 
     def _construct_centroid_solver(self):
         """
