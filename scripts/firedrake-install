--- conflicted
+++ resolved
@@ -38,9 +38,10 @@
             for o in self._persistent_options:
                 self["options"][o] = args.__dict__[o]
 
-    _persistent_options = ["developer", "sudo", "system", "package_manager",
+    _persistent_options = ["developer", "sudo", "package_manager",
                            "minimal_petsc", "mpicc", "disable_ssh",
-                           "show_petsc_configure_options", "adjoint"]
+                           "show_petsc_configure_options", "adjoint",
+                           "virtualenv_name"]
 
 
 if os.path.basename(__file__) == "firedrake-install":
@@ -155,12 +156,8 @@
     parser.add_argument("--verbose", "-v", action="store_true", help="Produce more verbose debugging output.")
 
     args = parser.parse_args()
-<<<<<<< HEAD
     # The following args modifications are retained for backwards compatibility.
     # new options should not be added here.
-    args.system = False
-=======
->>>>>>> f818891f
     args.developer = False
     args.sudo = False
     args.package_manager = False
@@ -170,9 +167,6 @@
     args.disable_ssh = False
     args.show_petsc_configure_options = False
     args.adjoint = False
-<<<<<<< HEAD
-=======
-    args.adjoint = args.adjoint or args.install_adjoint
     args.slope = False
     args.slope = args.slope or args.install_slope
     args.slepc = False
@@ -191,7 +185,6 @@
 
     def __exit__(self, *args):
         os.chdir(self.olddir)
->>>>>>> f818891f
 
     import firedrake_configuration
     config = firedrake_configuration.get_config()
@@ -213,24 +206,6 @@
 old_git_packages = ["instant", "ffc"]
 
 python = ["python"]
-<<<<<<< HEAD
-if options["sudo"] and options["system"]:
-    sudopip = ["sudo", "pip"]
-    pyinstall = ["sudo", "python", "setup.py", "install"]
-else:
-    sudopip = ["pip"]
-    pyinstall = ["python", "setup.py", "install"]
-
-pipinstall = sudopip + ["install"]
-if not options["system"]:
-    # virtualenv install
-    # Use the pip from the virtualenv
-    sudopip = [os.getcwd() + "/firedrake/bin/pip"]
-    pipinstall = sudopip + ["install"]
-    python = [os.getcwd() + "/firedrake/bin/python"]
-    pyinstall = python + ["setup.py", "install"]
-    sitepackages = os.path.join(os.getcwd(), "firedrake/lib/python%d.%d/site-packages" % (v.major, v.minor))
-=======
 sudopip = ["pip"]
 pyinstall = ["python", "setup.py", "install"]
 
@@ -243,7 +218,6 @@
 python = [os.getcwd() + "/%s/bin/python" % firedrake_env]
 pyinstall = python + ["setup.py", "install"]
 sitepackages = os.path.join(os.getcwd(), "%s/lib/python%d.%d/site-packages" % (firedrake_env, v.major, v.minor))
->>>>>>> f818891f
 
 os.environ["PYTHONPATH"] = path_extension + os.environ.get("PYTHONPATH", "")
 
@@ -335,7 +309,7 @@
     log.info("Installing missing packages: %s." % ", ".join(names))
     if sys.stdin.isatty():
         subprocess.check_call(["sudo", "apt-get", "install"] + names)
-    else: 
+    else:
         log.info("Non-interactive stdin detected; installing without prompts")
         subprocess.check_call(["sudo", "apt-get", "-y", "install"] + names)
 
@@ -586,11 +560,7 @@
             log.info("Installed %s from travis cache %s\n" % (package, travis_cache_dir))
             return
     # The following outrageous hack works around the fact that petsc cannot be installed in developer mode.
-<<<<<<< HEAD
-    if options["developer"] and package not in ["petsc/", "petsc4py/"]:
-=======
-    if args.developer and package not in ["petsc/", "petsc4py/", "slepc/", "slepc4py/"]:
->>>>>>> f818891f
+    if options["developer"] and package not in ["petsc/", "petsc4py/", "slepc/", "slepc4py/"]:
         run_pip_install(["-e", package])
     else:
         run_pip_install(["--ignore-installed", package])
@@ -821,13 +791,7 @@
     with open("firedrake/scripts/firedrake-install", "r") as f:
         update_script = f.read()
 
-<<<<<<< HEAD
     for switch in FiredrakeConfiguration._persistent_options:
-=======
-    for switch in ["developer", "sudo", "package_manager", "minimal_petsc",
-                   "mpicc", "disable_ssh", "show_petsc_configure_options", "adjoint",
-                   "virtualenv_name"]:
->>>>>>> f818891f
         update_script = update_script.replace("args.%s = False" % switch,
                                               "args.%s = %r" % (switch, args.__getattribute__(switch)))
     try:
@@ -964,10 +928,6 @@
     log.warn("You do not appear to be running Linux or MacOS. Please do not be surprised if this install fails.")
 
 
-<<<<<<< HEAD
-if options["system"] and mode == "install":
-    log.info("Creating firedrake directory structure.")
-=======
 def fix_osx_virtualenv_python():
     """Hack hack hack to convert the virtualenv python into a
     "framework" build so it can access GUI components on MacOS.
@@ -1064,7 +1024,6 @@
 
 
 if mode == "install":
->>>>>>> f818891f
     try:
         import virtualenv
     except:
@@ -1088,31 +1047,6 @@
 
 framework = fix_osx_virtualenv_python()
 
-<<<<<<< HEAD
-elif not options["system"]:
-    if mode == "install":
-        try:
-            import virtualenv
-        except:
-            log.info("Installing virtualenv.")
-            # sys.real_prefix exists if we are already in the virtualenv
-            if hasattr(sys, "real_prefix"):
-                check_call(["pip", "install", "virtualenv"])
-            else:
-                check_call(["pip", "install", "--user", "virtualenv"])
-            quit("Virtual env installed. Please run firedrake-%s again." % mode)
-        log.info("Creating firedrake virtualenv.")
-        virtualenv.create_environment("firedrake", site_packages=False)
-        # For some reason virtualenv does not always install the latest pip.
-        run_pip_install(["-U", "pip"])
-    virtual_env_vars = dict(__file__='firedrake/bin/activate_this.py')
-    execfile("firedrake/bin/activate_this.py", virtual_env_vars)
-    # Activating the virtual_env from within Python does not automatically set the environment variable.
-    os.environ["VIRTUAL_ENV"] = virtual_env_vars["base"]
-
-os.chdir("firedrake")
-=======
->>>>>>> f818891f
 if mode == "install":
     os.mkdir("src")
     os.chdir("src")
@@ -1263,18 +1197,10 @@
 
 log.info("To upgrade firedrake, run %s/bin/firedrake-update" % firedrake_env)
 
-<<<<<<< HEAD
-if not options["system"]:
-    log.info("\nFiredrake has been installed in a python virtualenv. You activate it with:\n")
-    log.info("  . firedrake/bin/activate\n")
-    log.info("The virtualenv can be deactivated by running:\n")
-    log.info("  deactivate")
-=======
 log.info("\nFiredrake has been installed in a python virtualenv. You activate it with:\n")
 log.info("  . %s/bin/activate\n" % firedrake_env)
 log.info("The virtualenv can be deactivated by running:\n")
 log.info("  deactivate")
->>>>>>> f818891f
 
 if osname == "Darwin" and not framework:
     log.warning("\n\n")
