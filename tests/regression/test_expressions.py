--- conflicted
+++ resolved
@@ -119,14 +119,10 @@
         assert len(v) == len(x)
     except TypeError:
         x = (x,) * len(v)
-<<<<<<< HEAD
     try:
-        return all(np.all(v_.real - x_ < 1e-16) for v_, x_ in zip(v, x))
+        return all(np.all(abs(v_.real - x_) < 1e-16) for v_, x_ in zip(v, x))
     except:
         return v == x
-=======
-    return all(np.all(v_ == x_) for v_, x_ in zip(v, x))
->>>>>>> 80245050
 
 
 def ioptest(f, expr, x, op):
